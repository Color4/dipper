--- conflicted
+++ resolved
@@ -77,12 +77,10 @@
         else:
             graph = self.graph
         line_counter = 0
-<<<<<<< HEAD
+
         geno = Genotype(graph)
         model = Model(graph)
-=======
-        model = Model(g)
->>>>>>> 4d91f6d4
+
 
         myfile = '/'.join((self.rawdir, self.files['disease-gene']['file']))
 
@@ -129,35 +127,30 @@
                         for s in syn_list.findall('./Synonym'):
                             model.addSynonym(gene_id, s.text)
 
-<<<<<<< HEAD
-                    dgtype = a.find('DisorderGeneAssociationType').get('id')
-                    rel_id = self.resolve(dgtype)
+                    # IDs appear stable but removing for now  KS
+                    #dgtype = a.find('DisorderGeneAssociationType').get('id')
+                    #rel_id = self.resolve(dgtype)
                     dg_label = a.find('./DisorderGeneAssociationType/Name').text
-                    if rel_id is None:
-                        logger.warning(
-                            "Cannot map association type (%s) to RO " +
-                            "for association (%s | %s).  Skipping.",
-                            dg_label, disorder_label, gene_symbol)
-                        continue
-
-                    alt_locus_id = '_:' + gene_num + '-' + disorder_num + 'VL'
-                    alt_label = ' '.join((
-                        'some variant of', gene_symbol.strip(), disorder_label))
-
-                    model.addIndividualToGraph(
-                        alt_locus_id, alt_label, self.globaltt['variant_locus'])
-                    geno.addAffectedLocus(alt_locus_id, gene_id)
-                    model.addBlankNodeAnnotation(alt_locus_id)
+                    #if rel_id is None:
+                    #    logger.warning(
+                    #        "Cannot map association type (%s) to RO " +
+                    #        "for association (%s | %s).  Skipping.",
+                    #        dg_label, disorder_label, gene_symbol)
+                    #    continue
+
+                    #alt_locus_id = '_:' + gene_num + '-' + disorder_num + 'VL'
+                    #alt_label = ' '.join((
+                    #    'some variant of', gene_symbol.strip(), disorder_label))
+
+                    #model.addIndividualToGraph(
+                    #    alt_locus_id, alt_label, self.globaltt['variant_locus'])
+                    #geno.addAffectedLocus(alt_locus_id, gene_id)
+                    #model.addBlankNodeAnnotation(alt_locus_id)
 
                     # consider typing the gain/loss-of-function variants like:
                     # http://sequenceontology.org/browser/current_svn/term/SO:0002054
                     # http://sequenceontology.org/browser/current_svn/term/SO:0002053
-=======
-                    # IDs appear stable but removing for now
-                    # dgtype = a.find('DisorderGeneAssociationType').get('id')
-                    dg_label = \
-                        a.find('./DisorderGeneAssociationType/Name').text
->>>>>>> 4d91f6d4
+
 
                     # use "assessed" status to issue an evidence code
                     # FIXME I think that these codes are sub-optimal
@@ -176,15 +169,13 @@
                     # Non-traceable author statement ECO_0000034
                     # imported information in automatic assertion ECO_0000313
 
-<<<<<<< HEAD
-                    assoc = G2PAssoc(
-                        graph, self.name, alt_locus_id, disorder_id, rel_id)
-                    assoc.add_evidence(eco_id)
-                    assoc.add_association_to_graph()
-=======
+                    #assoc = G2PAssoc(
+                    #    graph, self.name, alt_locus_id, disorder_id, rel_id)
+                    # assoc.add_evidence(eco_id)
+                    # assoc.add_association_to_graph()
+
                     self.add_gene_to_disease(
                         dg_label, gene_id, gene_symbol, disorder_id, eco_id)
->>>>>>> 4d91f6d4
 
                     rlist = a.find('./Gene/ExternalReferenceList')
                     eqid = None
@@ -208,8 +199,7 @@
 
         return
 
-<<<<<<< HEAD
-=======
+
     def add_gene_to_disease(
             self,
             association_type,
@@ -390,7 +380,7 @@
 
         return type_id
 
->>>>>>> 4d91f6d4
+
     def getTestSuite(self):
         import unittest
         # TODO PYLINT Unable to import 'tests.test_orphanet
