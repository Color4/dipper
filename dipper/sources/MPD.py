import csv
import re
import logging
import io
import gzip
from dipper.models.Provenance import Provenance
from dipper.sources.Source import Source
from dipper.models.Genotype import Genotype
from dipper.models.assoc.G2PAssoc import G2PAssoc
from dipper.models.Model import Model

logger = logging.getLogger(__name__)


class MPD(Source):
    """
    From the [MPD](http://phenome.jax.org/) website:
    This resource is a collaborative standardized collection of measured data
    on laboratory mouse strains and populations. Includes baseline phenotype
    data sets as well as studies of drug, diet, disease and aging effect.
    Also includes protocols, projects and publications, and SNP,
    variation and gene expression studies.

    Here, we pull the data and model the genotypes using GENO and
    the genotype-to-phenotype associations using the OBAN schema.

    MPD provide measurements for particular assays for several strains.
    Each of these measurements is itself mapped to a MP or VT term
    as a phenotype.  Therefore, we can create a strain-to-phenotype association
    based on those strains that lie outside of the "normal" range for the given
    measurements.  We can compute the average of the measurements
    for all strains tested, and then threshold any extreme measurements being
    beyond some threshold beyond the average.

    Our default threshold here, is +/-2 standard deviations beyond the mean.

    Because the measurements are made and recorded at the level of
    a specific sex of each strain, we associate the MP/VT phenotype with
    the sex-qualified genotype/strain.

    """
    MPDDL = 'http://phenomedoc.jax.org/MPD_downloads'
    files = {
        'ontology_mappings': {
            'file': 'ontology_mappings.csv',
            'url': MPDDL + '/ontology_mappings.csv'},
        'straininfo': {
            'file': 'straininfo.csv',
            'url': MPDDL + '/straininfo.csv'},
        'assay_metadata': {
            'file': 'measurements.csv',
            'url': MPDDL + '/measurements.csv'},
        'strainmeans': {
            'file': 'strainmeans.csv.gz',
            'url': MPDDL + '/strainmeans.csv.gz'},
        # 'mpd_datasets_metadata': { #TEC does not seem to be used
        #    'file': 'mpd_datasets_metadata.xml.gz',
        #    'url': MPDDL + '/mpd_datasets_metadata.xml.gz'},
    }

    # the following are strain ids for testing
    # test_ids = [
    #   "MPD:2", "MPD:3", "MPD:5", "MPD:6", "MPD:9", "MPD:11", "MPD:18",
    #   "MPD:20", "MPD:24", "MPD:28", "MPD:30", "MPD:33", "MPD:34", "MPD:36",
    #   "MPD:37", "MPD:39", "MPD:40", "MPD:42", "MPD:47", "MPD:66", "MPD:68",
    #   "MPD:71", "MPD:75", "MPD:78", "MPD:122", "MPD:169", "MPD:438",
    #   "MPD:457","MPD:473", "MPD:481", "MPD:759", "MPD:766", "MPD:770",
    #   "MPD:849",  "MPD:857", "MPD:955", "MPD:964", "MPD:988", "MPD:1005",
    #   "MPD:1017", "MPD:1204", "MPD:1233", "MPD:1235", "MPD:1236", "MPD:1237"]

    test_ids = [
        'MPD:6', 'MPD:849', 'MPD:425', 'MPD:569', "MPD:10", "MPD:1002",
        "MPD:39", "MPD:2319"]

    mgd_agent_id = "MPD:db/q?rtn=people/allinv"
    mgd_agent_label = "Mouse Phenotype Database"
    mgd_agent_type = "foaf:organization"

    def __init__(self, graph_type, are_bnodes_skolemized):
        Source.__init__(
            self,
            graph_type,
            are_bnodes_skolemized,
            'mpd',
            ingest_title='Mouse Phenome Database',
            ingest_url='https://phenome.jax.org/',
            # license_url=None,
            data_rights='https://phenome.jax.org/about/termsofuse'
            # file_handle=None
        )

        # @N, not sure if this step is required
        self.stdevthreshold = 2

<<<<<<< HEAD
        # update the dataset object with details about this resource
        # @N: Note that there is no license as far as I can tell
        self.dataset = Dataset(
            'mpd', 'MPD', 'http://phenome.jax.org', None, None)

        self.global_terms = self.open_and_parse_yaml('../../translationtable/global_terms.yaml')

=======
>>>>>>> d883ab11
        # TODO add a citation for mpd dataset as a whole
        self.dataset.set_citation('PMID:15619963')

        self.assayhash = {}
        self.idlabel_hash = {}
        # to store the mean/zscore of each measure by strain+sex
        self.score_means_by_measure = {}
        # to store the mean value for each measure by strain+sex
        self.strain_scores_by_measure = {}

        return

    def fetch(self, is_dl_forced=False):

        self.get_files(is_dl_forced)
        return

    def parse(self, limit=None):
        """
        MPD data is delivered in four separate csv files and one xml file,
        which we process iteratively and write out as
        one large graph.

        :param limit:
        :return:
        """
        if limit is not None:
            logger.info("Only parsing first %s rows fo each file", str(limit))

        logger.info("Parsing files...")

        self._process_straininfo(limit)
        # the following will provide us the hash-lookups
        # These must be processed in a specific order

        # mapping between assays and ontology terms
        self._process_ontology_mappings_file(limit)
        # this is the metadata about the measurements
        self._process_measurements_file(limit)
        # get all the measurements per strain
        self._process_strainmeans_file(limit)

        # The following will use the hash populated above
        # to lookup the ids when filling in the graph
        self._fill_provenance_graph(limit)

        logger.info("Finished parsing.")
        return

    def _process_ontology_mappings_file(self, limit):

        # line_counter = 0  # TODO unused

        logger.info("Processing ontology mappings...")
        raw = '/'.join((self.rawdir, 'ontology_mappings.csv'))

        with open(raw, 'r') as f:
            reader = csv.reader(f)
            # read the header row; skip
            self.check_header(self.files['ontology_mappings']['file'], f.readline())
            for row in reader:
                try:
                    (assay_id, ont_term, descrip) = row
                except ValueError:
                    continue
                assay_id = int(assay_id)
                if re.match(r'(MP|VT)', ont_term):
                    # add the mapping denovo
                    if assay_id not in self.assayhash:
                        self.assayhash[assay_id] = {}
                        self.assayhash[assay_id]['ont_terms'] = set()
                    self.assayhash[assay_id]['ont_terms'].add(ont_term)

        return

    def _process_straininfo(self, limit):
        # line_counter = 0  # TODO unused
        if self.testMode:
            g = self.testgraph
        else:
            g = self.graph
        model = Model(g)

        logger.info("Processing measurements ...")
        raw = '/'.join((self.rawdir, self.files['straininfo']['file']))

        tax_id = 'NCBITaxon:10090'

        with open(raw, 'r') as f:
            reader = csv.reader(f, delimiter=',', quotechar='\"')
            self.check_header(self.files['straininfo']['file'], f.readline())
            for row in reader:
                (strain_name, vendor, stocknum, panel, mpd_strainid,
                 straintype, n_proj, n_snp_datasets, mpdshortname, url) = row
                # C57BL/6J,J,000664,,7,IN,225,17,,http://jaxmice.jax.org/strain/000664.html
                # create the strain as an instance of the taxon
                if self.testMode and \
                        'MPD:' + str(mpd_strainid) not in self.test_ids:
                    continue
                strain_id = 'MPD-strain:' + str(mpd_strainid)
                model.addIndividualToGraph(strain_id, strain_name, tax_id)
                if mpdshortname.strip() != '':
                    model.addSynonym(strain_id, mpdshortname.strip())
                self.idlabel_hash[strain_id] = strain_name
                # make it equivalent to the vendor+stock
                if stocknum != '':
                    if vendor == 'J':
                        jax_id = 'JAX:'+stocknum
                        model.addSameIndividual(strain_id, jax_id)
                    elif vendor == 'Rbrc':
                        # reiken
                        reiken_id = 'RBRC:'+re.sub(r'RBRC', '', stocknum)
                        model.addSameIndividual(strain_id, reiken_id)
                    else:
                        if url != '':
                            model.addXref(strain_id, url, True)
                        if vendor != '':
                            model.addXref(
                                strain_id, ':'.join((vendor, stocknum)),
                                True)

                # add the panel information
                if panel != '':
                    desc = panel+' [panel]'
                    model.addDescription(strain_id, desc)

                # TODO make the panels as a resource collection

        return

    def _process_measurements_file(self, limit):
        line_counter = 0

        logger.info("Processing measurements ...")
        raw = '/'.join((self.rawdir, 'measurements.csv'))

        with open(raw, 'r') as f:
            reader = csv.reader(f)
            # read the header row; skip
            self.check_header(
                self.files['assay_metadata']['file'], f.readline())
            for row in reader:
                line_counter += 1
                assay_id = int(row[0])
                assay_label = row[4]
                assay_units = row[5]
                assay_type = row[6] if row[6] is not '' else None

                if assay_id not in self.assayhash:
                    self.assayhash[assay_id] = {}
                description = self.build_measurement_description(row)
                self.assayhash[assay_id]['description'] = description
                self.assayhash[assay_id]['assay_label'] = assay_label
                self.assayhash[assay_id]['assay_type'] = assay_type
                self.assayhash[assay_id]['assay_units'] = assay_units

                # TODO add projectsym property?
                # TODO add intervention?
                # ageweeks might be useful for adding to phenotype assoc

            # end loop on measurement metadata

        return

    def _process_strainmeans_file(self, limit):
        """
        This will store the entire set of strain means in a hash.
        Not the most efficient representation,
        but easy access.
        We will loop through this later to then apply cutoffs
        and add associations
        :param limit:
        :return:

        """
        logger.info("Processing strain means ...")
        line_counter = 0
        raw = '/'.join((self.rawdir, self.files['strainmeans']['file']))
        with gzip.open(raw, 'rb') as f:
            f = io.TextIOWrapper(f)
            reader = csv.reader(f)
            self.check_header(self.files['strainmeans']['file'], f.readline())
            score_means_by_measure = {}
            strain_scores_by_measure = {}
            for row in reader:
                try:
                    (measnum, varname, strain, strainid, sex, mean, nmice, sd,
                     sem, cv, minval, maxval, logmean, logsd, zscore,
                     logzscore) = row
                except ValueError:
                    continue
                line_counter += 1
                strain_num = int(strainid)
                assay_num = int(measnum)
                # assuming the zscore is across all the items
                # in the same measure+var+strain+sex
                # note: it seems that there is only ever 1 varname per measnum.
                # note: some assays only tested one sex!
                # we split this here by sex
                if assay_num not in score_means_by_measure:
                    score_means_by_measure[assay_num] = {}
                if sex not in score_means_by_measure[assay_num]:
                    score_means_by_measure[assay_num][sex] = list()
                score_means_by_measure[assay_num][sex].append(float(mean))

                if strain_num not in strain_scores_by_measure:
                    strain_scores_by_measure[strain_num] = {}
                if sex not in strain_scores_by_measure[strain_num]:
                    strain_scores_by_measure[strain_num][sex] = {}
                strain_scores_by_measure[strain_num][sex][assay_num] = \
                    {'mean': float(mean), 'zscore': float(zscore)}

            # end loop over strainmeans
        self.score_means_by_measure = score_means_by_measure
        self.strain_scores_by_measure = strain_scores_by_measure

        return

    def _fill_provenance_graph(self, limit):
        logger.info("Building graph ...")
        if self.testMode:
            g = self.testgraph
        else:
            g = self.graph
        model = Model(g)
        taxon_id = 'NCBITaxon:10090'  # hardcode to Mus musculus
        model.addClassToGraph(taxon_id, None)

        scores_passing_threshold_count = 0
        scores_passing_threshold_with_ontologies_count = 0
        scores_not_passing_threshold_count = 0

        # loop through all the strains,
        # and make G2P assoc for those with scores beyond threshold
        for strain_num in self.strain_scores_by_measure:
            if self.testMode and 'MPD:'+str(strain_num) not in self.test_ids:
                continue
            strain_id = 'MPD-strain:'+str(strain_num)
            for sex in self.strain_scores_by_measure[strain_num]:
                measures = self.strain_scores_by_measure[strain_num][sex]
                for m in measures:
                    assay_id = 'MPD-assay:'+str(m)
                    # TODO consider using the means
                    # instead of precomputed zscores
                    if 'zscore' in measures[m]:
                        zscore = measures[m]['zscore']
                        if abs(zscore) >= self.stdevthreshold:
                            scores_passing_threshold_count += 1
                            # logger.info(
                            #   "Score passing threshold: %s | %s | %s",
                            #   strain_id, assay_id, zscore)
                            # add the G2P assoc
                            prov = Provenance(self.graph)
                            try:
                                assay_label = self.assayhash[m]['assay_label']
                                assay_description = \
                                    self.assayhash[m]['description']
                                ont_term_ids = self.assayhash[m].get('ont_terms')
                                comment = ' '.join((assay_label,
                                                   '(zscore='+str(zscore)+')'))
                            except KeyError:
                                assay_label = None
                                assay_description = None
                                ont_term_ids = None
                            if assay_label is not None:
                                assay_label += ' ('+str(m)+')'
                            # TODO unused
                            # assay_type = self.assayhash[m]['assay_type']

                            assay_type_id = Provenance.provenance_types['assay']

                            if ont_term_ids is not None:
                                scores_passing_threshold_with_ontologies_count += 1
                                prov.add_assay_to_graph(
                                    assay_id, assay_label, assay_type_id,
                                    assay_description)
                                self._add_g2p_assoc(
                                    g, strain_id, sex, assay_id, ont_term_ids,
                                    comment)
                        else:
                            scores_not_passing_threshold_count += 1

        logger.info("Scores passing threshold: %d",
                    scores_passing_threshold_count)
        logger.info("Scores passing threshold with ontologies: %d",
                    scores_passing_threshold_with_ontologies_count)
        logger.info("Scores not passing threshold: %d",
                    scores_not_passing_threshold_count)

        return

    def _add_g2p_assoc(self, g, strain_id, sex, assay_id, phenotypes, comment):
        """
        Create an association between a sex-specific strain id
        and each of the phenotypes.
        Here, we create a genotype from the strain,
        and a sex-specific genotype.
        Each of those genotypes are created as anonymous nodes.

        The evidence code is hardcoded to be:
            ECO:experimental_phenotypic_evidence.

        :param g:
        :param strain_id:
        :param sex:
        :param assay_id:
        :param phenotypes: a list of phenotypes to association with the strain
        :param comment:
        :return:

        """
        geno = Genotype(g)
        model = Model(g)
        eco_id = "ECO:0000059"  # experimental_phenotypic_evidence
        strain_label = self.idlabel_hash.get(strain_id)
        # strain genotype
        genotype_id = '_'+'-'.join((re.sub(r':', '', strain_id), 'genotype'))
        genotype_label = '[' + strain_label + ']'

        sex_specific_genotype_id = '_'+'-'.join((re.sub(r':', '', strain_id),
                                                 sex, 'genotype'))
        if strain_label is not None:
            sex_specific_genotype_label = strain_label + ' (' + sex + ')'
        else:
            sex_specific_genotype_label = strain_id + '(' + sex + ')'

        genotype_type = Genotype.genoparts['sex_qualified_genotype']
        if sex == 'm':
            genotype_type = Genotype.genoparts['male_genotype']
        elif sex == 'f':
            genotype_type = Genotype.genoparts['female_genotype']

        # add the genotype to strain connection
        geno.addGenotype(
            genotype_id, genotype_label,
            Genotype.genoparts['genomic_background'])
        g.addTriple(
            strain_id, Genotype.object_properties['has_genotype'], genotype_id)

        geno.addGenotype(
            sex_specific_genotype_id, sex_specific_genotype_label,
            genotype_type)

        # add the strain as the background for the genotype
        g.addTriple(
            sex_specific_genotype_id,
            Genotype.object_properties['has_sex_agnostic_genotype_part'],
            genotype_id)

        # #############    BUILD THE G2P ASSOC    #############
        # TODO add more provenance info when that model is completed

        if phenotypes is not None:
            for phenotype_id in phenotypes:
                assoc = G2PAssoc(
                    g, self.name, sex_specific_genotype_id, phenotype_id)
                assoc.add_evidence(assay_id)
                assoc.add_evidence(eco_id)
                assoc.add_association_to_graph()
                assoc_id = assoc.get_association_id()
                model.addComment(assoc_id, comment)
                if sex == 'm':
                    model._addSexSpecificity(assoc_id,
                                             self.global_terms['male'])
                elif sex == 'f':
                    model._addSexSpecificity(assoc_id,
                                             self.global_terms['female'])

        return

    def getTestSuite(self):
        import unittest
        from tests.test_mpd import MPDTestCase

        test_suite = unittest.TestLoader().loadTestsFromTestCase(MPDTestCase)

        return test_suite

    @staticmethod
    def normalise_units(units):
        # todo:
        return units

    @staticmethod
    def build_measurement_description(row):
        (measnum,
         mpdsector,
         projsym,
         varname,
         descrip,
         units,
         method,
         intervention,
         paneldesc,
         datatype,
         sextested,
         nstrainstested,
         ageweeks,) = row

        if sextested == 'f':
            sextested = 'female'
        elif sextested == 'm':
            sextested = 'male'
        elif sextested == 'fm':
            sextested = 'male and female'
        else:
            logger.warning("Unknown sex tested key: %s", sextested)
        description = "This is an assay of [" + descrip + "] shown as a [" + \
                      datatype + "] measured in [" + units + "]"

        if intervention is not None and intervention != "":
            description += " in response to [" + intervention + "]"
        """
        As of 9/28/2017 intparm is no longer in the measurements.tsv
        if intparm is not None and intervention != "":
            description += \
                ". This represents the [" + intparm + \
                "] arm, using materials and methods that included [" + \
                method + "]"
        """

        description += \
            ".  The overall experiment is entitled [" + projsym + "].  "

        description += \
            "It was conducted in [" + sextested + "] mice at [" + \
            ageweeks + "] of age in" + " [" + nstrainstested + \
            "] different mouse strains. "
        """
        As of 9/28/2017 cat1-3 are no longer in the measurements.tsv
        description += "Keywords: " + cat1 + \
                       ((", " + cat2) if cat2.strip() is not "" else "") + \
                       ((", " + cat3) if cat3.strip() is not "" else "") + "."
        """
        return description

    # def _log_missing_ids(self, missing_id, name_of_file_from_which_missing):
    #     if missing_id not in self.missing_assay_hash:
    #         self.missing_assay_hash[missing_id] = set()
    #     self.missing_assay_hash[missing_id].add(name_of_file_from_which_missing)
    #     # todo: remove the offending ids from the hash
    #     return
    @staticmethod
    def check_header(filename, header):
        header = header.rstrip("\n")
        header_map = {
            'strainmeans.csv.gz':
                'measnum,varname,strain,strainid,sex,mean,'
                'nmice,sd,sem,cv,minval,maxval,logmean,'
                'logsd,zscore,logzscore',
            'straininfo.csv':
                'strainname,vendor,stocknum,panel,mpd_strainid,'
                'straintype,n_proj,n_snp_datasets,mpd_shortname,url',
            'measurements.csv':
                'measnum,mpdsector,projsym,varname,descrip,units,'
                'method,intervention,paneldesc,datatype,sextested,'
                'nstrainstested,ageweeks',
            'ontology_mappings.csv':
                'measnum,ont_term,descrip'
        }
        if header != header_map[filename]:
            raise ValueError(
                "header in {} \n {}\n"
                "does not match expected:\n {}"
                .format(filename, header, header_map[filename])
            )<|MERGE_RESOLUTION|>--- conflicted
+++ resolved
@@ -92,16 +92,7 @@
         # @N, not sure if this step is required
         self.stdevthreshold = 2
 
-<<<<<<< HEAD
-        # update the dataset object with details about this resource
-        # @N: Note that there is no license as far as I can tell
-        self.dataset = Dataset(
-            'mpd', 'MPD', 'http://phenome.jax.org', None, None)
-
         self.global_terms = self.open_and_parse_yaml('../../translationtable/global_terms.yaml')
-
-=======
->>>>>>> d883ab11
         # TODO add a citation for mpd dataset as a whole
         self.dataset.set_citation('PMID:15619963')
 
