--- conflicted
+++ resolved
@@ -203,14 +203,8 @@
         :param long_string: str string to be hashed
         :return: str hash of id
         """
-<<<<<<< HEAD
-
         return r'b' + hashlib.sha1(
             long_string.encode('utf-8')).hexdigest()[0:15]
-=======
-        byte_string = long_string.encode("utf-8")
-        return hashlib.sha1(byte_string).hexdigest()[0:16]
->>>>>>> e610e416
 
     def checkIfRemoteIsNewer(self, remote, local, headers):
         """
