--- conflicted
+++ resolved
@@ -51,7 +51,6 @@
         'derives_from': 'RO:0001000',
         'part_of': 'BFO:0000050',
         'mentions': 'IAO:0000142',
-<<<<<<< HEAD
         'model_of' : 'ERO:0000233',
         'has_gene_product' : 'RO:0002205',
         'existence_starts_at' : 'UBERON:existence_starts_at',
@@ -61,23 +60,13 @@
         'occurs_in' : 'BFO:0000066',
         'has_environment_qualifier' : 'GENO:0000580',
         'has_begin_stage_qualifier' : 'GENO:0000630',
-        'has_end_stage_qualifier' : 'GENO:0000631'
-    }
-
-    datatype_properties = {
-        'position' : 'faldo:position',
-        'has_measurement' : 'IAO:0000004',
-        'hours' : 'UO:0000032'
-=======
-        'model_of': 'ERO:0000233',
-        'has_gene_product': 'RO:0002205',
+        'has_end_stage_qualifier' : 'GENO:0000631',
         'correlates_with': 'MONARCH:correlates_with'
     }
 
     datatype_properties = {
         'position': 'faldo:position',
         'has_measurement': 'IAO:0000004',
->>>>>>> 4ffc2af4
     }
 
     properties = annotation_properties.copy()
